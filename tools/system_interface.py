--- conflicted
+++ resolved
@@ -86,10 +86,7 @@
 
 import inspect
 import shutil
-<<<<<<< HEAD
 import subprocess
-=======
->>>>>>> 68dad06c
 import sys
 import time
 
@@ -98,11 +95,7 @@
 # ----
 
 # Define all available functions.
-<<<<<<< HEAD
 __all__ = ["app_path", "chown", "task_exit", "user"]
-=======
-__all__ = ["get_app_path", "sleep", "task_exit"]
->>>>>>> 68dad06c
 
 # ----
 
