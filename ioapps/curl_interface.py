--- conflicted
+++ resolved
@@ -100,10 +100,6 @@
 
 logger = Logger()
 
-<<<<<<< HEAD
-
-=======
->>>>>>> b7244078
 # ----
 
 
